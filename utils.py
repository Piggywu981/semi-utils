--- conflicted
+++ resolved
@@ -1,14 +1,8 @@
-<<<<<<< HEAD
 import os
 import platform
 import re
 import subprocess
-=======
-import platform
-import re
-import subprocess
 from pathlib import Path
->>>>>>> 808d44a2
 
 import piexif
 from PIL import Image
@@ -37,13 +31,8 @@
 def get_exif(path) -> dict:
     """
     获取exif信息
-<<<<<<< HEAD
     :param path: 照片路径
     :return: exif信息
-=======
-    :param path:
-    :return:
->>>>>>> 808d44a2
     """
 
     _exif = {}
@@ -107,8 +96,7 @@
         piexif.insert(src_exif_bytes, str(target_path))
 
     except ValueError:
-<<<<<<< HEAD
-        print("错误：{} exif 信息复制失败".format(source_path))
+        pass
 
 
 TINY_HEIGHT = 800
@@ -308,7 +296,4 @@
             i = resize_image_with_height(i, background.height)
             background.paste(i, (x_offset, 0))
             x_offset += i.width
-            x_offset += padding
-=======
-        pass
->>>>>>> 808d44a2
+            x_offset += padding